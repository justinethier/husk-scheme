{- | 
Module      : Language.Scheme.Core 
Copyright   : Justin Ethier
Licence     : MIT (see LICENSE in the distribution)

Maintainer  : github.com/justinethier
Stability   : experimental
Portability : portable

husk scheme interpreter

A lightweight dialect of R5RS scheme.

This module contains Core functionality, primarily Scheme expression evaluation.
-}

module Language.Scheme.Core 
    (
      eval
    , evalLisp
    , evalString
    , evalAndPrint
    , primitiveBindings -- FUTURE: this is a bad idea.
                        -- There should be an interface to inject custom functions written in Haskell.
                        --
                        -- Probably any new func should be added as an EvalFunc or IOFunc
                        --
                        -- If so, need to ensure that apply handles them properly, and that continuations are
                        -- captured properly.
    ) where
import Language.Scheme.Macro
import Language.Scheme.Numerical
import Language.Scheme.Parser
import Language.Scheme.Types
import Language.Scheme.Variables
import Control.Monad.Error
import Char
import Data.Array
import qualified Data.Map
import Maybe
import List
import IO hiding (try)
import System.Directory (doesFileExist)
import System.IO.Error

import qualified GHC
import qualified GHC.Paths (libdir)
import qualified DynFlags
import qualified Unsafe.Coerce (unsafeCoerce)
--import Debug.Trace

defaultRunGhc :: GHC.Ghc a -> IO a
defaultRunGhc = GHC.defaultErrorHandler DynFlags.defaultDynFlags . GHC.runGhc (Just GHC.Paths.libdir)

{-| Evaluate a string containing Scheme code.

    For example:

@
env <- primitiveBindings

evalString env "(+ x x x)"
"3"

evalString env "(+ x x x (* 3 9))"
"30"

evalString env "(* 3 9)"            
"27"
@
-}
evalString :: Env -> String -> IO String
evalString env expr = runIOThrows $ liftM show $ (liftThrows $ readExpr expr) >>= macroEval env >>= (eval env (makeNullContinuation env))

-- |Evaluate a string and print results to console
evalAndPrint :: Env -> String -> IO ()
evalAndPrint env expr = evalString env expr >>= putStrLn

-- |Evaluate lisp code that has already been loaded into haskell
--
--  FUTURE: code example for this, via ghci and/or a custom Haskell program.
evalLisp :: Env -> LispVal -> IOThrowsError LispVal
evalLisp env lisp = macroEval env lisp >>= (eval env (makeNullContinuation env))


{- continueEval is a support function for eval, below.
 -
 - Transformed eval section into CPS by calling into this instead of returning from eval.
 - This function uses the cont argument to determine whether to keep going or to finally
 - return a result.
 - -}
continueEval :: Env -> LispVal -> LispVal -> IOThrowsError LispVal

-- Passing a higher-order function as the continuation; just evaluate it. This is 
-- done to enable an 'eval' function to be broken up into multiple sub-functions,
-- so that any of the sub-functions can be passed around as a continuation.
--
-- Carry extra args from the current continuation into the next, to support (call-with-values)
continueEval _
            (Continuation cEnv (Just (HaskellBody func funcArgs)) 
                               (Just (Continuation cce cnc ccc _ cdynwind)) 
                                xargs _) -- rather sloppy, should refactor code so this is not necessary
             val = func cEnv (Continuation cce cnc ccc xargs cdynwind) val funcArgs

-- No higher order function, so:
--
-- If there is Scheme code to evaluate in the function body, we continue to evaluate it.
--
-- Otherwise, if all code in the function has been executed, we 'unwind' to an outer
-- continuation (if there is one), or we just return the result. Yes technically with
-- CPS you are supposed to keep calling into functions and never return, but in this case
-- when the computation is complete, you have to return something.
continueEval _ (Continuation cEnv (Just (SchemeBody cBody)) (Just cCont) extraArgs dynWind) val = do
    case cBody of
        [] -> do
          case cCont of
            Continuation nEnv ncCont nnCont _ nDynWind -> 
              -- Pass extra args along if last expression of a function, to support (call-with-values)
              continueEval nEnv (Continuation nEnv ncCont nnCont extraArgs nDynWind) val 
            _ -> return (val)
        [lv] -> eval cEnv (Continuation cEnv (Just (SchemeBody [])) (Just cCont) Nothing dynWind) (lv)
        (lv : lvs) -> eval cEnv (Continuation cEnv (Just (SchemeBody lvs)) (Just cCont) Nothing dynWind) (lv)

-- No current continuation, but a next cont is available; call into it
continueEval _ (Continuation cEnv Nothing (Just cCont) _ _) val = continueEval cEnv cCont val

-- There is no continuation code, just return value
continueEval _ (Continuation _ Nothing Nothing _ _) val = return val
continueEval _ _ _ = throwError $ Default "Internal error in continueEval"

-- |Core eval function
--  Evaluate a scheme expression. 
--  NOTE:  This function does not include macro support and should not be called directly. Instead, use 'evalLisp'
--
--
--  Implementation Notes:
--
--  Internally, this function is written in continuation passing style (CPS) to allow the Scheme language
--  itself to support first-class continuations. That is, at any point in the evaluation, call/cc may
--  be used to capture the current continuation. Thus this code must call into the next continuation point, eg:
--
--    eval ... (makeCPS ...)
--
--  Instead of calling eval directly from within the same function, eg:
--
--    eval ...
--    eval ...
--
--  This can make the code harder to follow, however some coding conventions have been established to make the
--  code easier to follow. Whenever a single function has been broken into multiple ones for the purpose of CPS,
--  those additional functions are defined locally using 'where', and each has been given a 'cps' prefix.
--
eval :: Env -> LispVal -> LispVal -> IOThrowsError LispVal
eval env cont val@(Nil _)       = continueEval env cont val
eval env cont val@(String _)    = continueEval env cont val
eval env cont val@(Char _)      = continueEval env cont val
eval env cont val@(Complex _)   = continueEval env cont val
eval env cont val@(Float _)     = continueEval env cont val
eval env cont val@(Rational _)  = continueEval env cont val
eval env cont val@(Number _)    = continueEval env cont val
eval env cont val@(Bool _)      = continueEval env cont val
eval env cont val@(HashTable _) = continueEval env cont val
eval env cont val@(Vector _)    = continueEval env cont val
eval env cont (Atom a)          = continueEval env cont =<< getVar env a

-- Quote an expression by simply passing along the value
eval env cont (List [Atom "quote", val])         = continueEval env cont val

-- Unquote an expression; unquoting is different than quoting in that
-- it may also be inter-spliced with code that is meant to be evaluated.
--
--
-- FUTURE: Issue #8 - https://github.com/justinethier/husk-scheme/issues/#issue/8
--   need to take nesting of ` into account, as per spec:
-- 
-- * Quasiquote forms may be nested. 
-- * Substitutions are made only for unquoted components appearing at the 
--   same nesting level as the outermost backquote. 
-- * The nesting level increases by one inside each successive quasiquotation, 
--   and decreases by one inside each unquotation.
--
-- So the upshoot is that a new nesting level var needs to be threaded through,
-- and used to determine whether or not to evaluate an unquote.
--
eval envi cont (List [Atom "quasiquote", value]) = cpsUnquote envi cont value Nothing
  where cpsUnquote :: Env -> LispVal -> LispVal -> Maybe [LispVal] -> IOThrowsError LispVal
        cpsUnquote e c val _ = do 
          case val of
            List [Atom "unquote", vval] -> eval e c vval
            List (_ : _) -> doCpsUnquoteList e c val
            DottedList xs x -> do
              doCpsUnquoteList e (makeCPSWArgs e c cpsUnquotePair $ [x] ) $ List xs
            Vector vec -> do
              let len = length (elems vec)
              if len > 0
                 then doCpsUnquoteList e (makeCPS e c cpsUnquoteVector) $ List $ elems vec
                 else continueEval e c $ Vector $ listArray (0, -1) []
            _ -> eval e c  (List [Atom "quote", val]) -- Behave like quote if there is nothing to "unquote"...

        -- Unquote a pair
        --  This must be started by unquoting the "left" hand side of the pair,
        --  then pass a continuation to this function to unquote the right-hand side (RHS).
        --  This function does the RHS and then calls into a continuation to finish the pair.
        cpsUnquotePair :: Env -> LispVal -> LispVal -> Maybe [LispVal] -> IOThrowsError LispVal
        cpsUnquotePair e c (List rxs) (Just [rx]) = do
          cpsUnquote e (makeCPSWArgs e c cpsUnquotePairFinish $ [List rxs]) rx Nothing
        cpsUnquotePair _ _ _ _ = throwError $ InternalError "Unexpected parameters to cpsUnquotePair"
          
        -- Finish unquoting a pair by combining both of the unquoted left/right hand sides.
        cpsUnquotePairFinish :: Env -> LispVal -> LispVal -> Maybe [LispVal] -> IOThrowsError LispVal
        cpsUnquotePairFinish e c rx (Just [List rxs]) = do
            case rx of
              List [] -> continueEval e c $ List rxs
              List rxlst -> continueEval e c $ List $ rxs ++ rxlst 
              DottedList rxlst rxlast -> continueEval e c $ DottedList (rxs ++ rxlst) rxlast
              _ -> continueEval e c $ DottedList rxs rx
        cpsUnquotePairFinish _ _ _ _ = throwError $ InternalError "Unexpected parameters to cpsUnquotePairFinish"
          
        -- Unquote a vector
        cpsUnquoteVector :: Env -> LispVal -> LispVal -> Maybe [LispVal] -> IOThrowsError LispVal
        cpsUnquoteVector e c (List vList) _ = continueEval e c (Vector $ listArray (0, (length vList - 1)) vList)
        cpsUnquoteVector _ _ _ _ = throwError $ InternalError "Unexpected parameters to cpsUnquoteVector"

        -- Front-end to cpsUnquoteList, to encapsulate default values in the call
        doCpsUnquoteList :: Env -> LispVal -> LispVal -> IOThrowsError LispVal
        doCpsUnquoteList e c (List (x:xs)) = cpsUnquoteList e c x $ Just ([List xs, List []])
        doCpsUnquoteList _ _ _ = throwError $ InternalError "Unexpected parameters to doCpsUnquoteList"

        -- Unquote a list
        cpsUnquoteList :: Env -> LispVal -> LispVal -> Maybe [LispVal] -> IOThrowsError LispVal
        cpsUnquoteList e c val (Just ([List unEvaled, List acc])) = do
            case val of
                List [Atom "unquote-splicing", vvar] -> do
                    eval e (makeCPSWArgs e c cpsUnquoteSplicing $ [List unEvaled, List acc]) vvar
                _ -> cpsUnquote e (makeCPSWArgs e c cpsUnquoteFld $ [List unEvaled, List acc]) val Nothing 
        cpsUnquoteList _ _ _ _ = throwError $ InternalError "Unexpected parameters to cpsUnquoteList"

        -- Evaluate an expression instead of quoting it
        cpsUnquoteSplicing :: Env -> LispVal -> LispVal -> Maybe [LispVal] -> IOThrowsError LispVal
        cpsUnquoteSplicing e c val (Just ([List unEvaled, List acc])) = do
                    case val of
                        List v -> case unEvaled of
                                    [] -> continueEval e c $ List $ acc ++ v
                                    _ -> cpsUnquoteList e c (head unEvaled) (Just [List (tail unEvaled), List $ acc ++ v ])
                        _ -> throwError $ TypeMismatch "proper list" val
        cpsUnquoteSplicing _ _ _ _ = throwError $ InternalError "Unexpected parameters to cpsUnquoteSplicing"

        -- Unquote processing for single field of a list
        cpsUnquoteFld :: Env -> LispVal -> LispVal -> Maybe [LispVal] -> IOThrowsError LispVal
        cpsUnquoteFld e c val (Just ([List unEvaled, List acc])) = do
          case unEvaled of
            [] -> continueEval e c $ List $ acc ++ [val]
            _ -> cpsUnquoteList e c (head unEvaled) (Just [List (tail unEvaled), List $ acc ++ [val] ])
        cpsUnquoteFld _ _ _ _ = throwError $ InternalError "Unexpected parameters to cpsUnquoteFld"

eval env cont (List [Atom "if", predic, conseq, alt]) = do
  eval env (makeCPS env cont cps) (predic)
  where   cps :: Env -> LispVal -> LispVal -> Maybe [LispVal] -> IOThrowsError LispVal
          cps e c result _ = 
            case (result) of
              Bool False -> eval e c alt
              _ -> eval e c conseq

eval env cont (List [Atom "if", predic, conseq]) = 
    eval env (makeCPS env cont cpsResult) predic
    where cpsResult :: Env -> LispVal -> LispVal -> Maybe [LispVal] -> IOThrowsError LispVal
          cpsResult e c result _ = 
            case result of
              Bool True -> eval e c conseq
              _ -> continueEval e c $ Nil "" -- Unspecified return value per R5RS

-- FUTURE: convert cond to a derived form (scheme macro)
eval env cont (List (Atom "cond" : clauses)) = 
  if length clauses == 0
   then throwError $ BadSpecialForm "No matching clause" $ String "cond"
   else do
       case (clauses !! 0) of
         List [test, Atom "=>", expr] -> eval env (makeCPSWArgs env cont cpsAlt [test]) expr
         List (Atom "else" : _) -> eval env (makeCPSWArgs env cont cpsResult clauses) $ Bool True
         List (cond : _) -> eval env (makeCPSWArgs env cont cpsResult clauses) cond
         badType -> throwError $ TypeMismatch "clause" badType 
  where
        -- If a condition is true, evaluate that condition's expressions.
        -- Otherwise just pick up at the next condition...
        cpsResult :: Env -> LispVal -> LispVal -> Maybe [LispVal] -> IOThrowsError LispVal
        cpsResult e cnt result (Just (c:cs)) = 
            case result of
              Bool True -> evalCond e cnt c
              _ -> eval env cnt $ List $ (Atom "cond" : cs)
        cpsResult _ _ _ _ = throwError $ Default "Unexpected error in cond"

        -- Helper function for evaluating 'cond'
        evalCond :: Env -> LispVal -> LispVal -> IOThrowsError LispVal
        evalCond e c (List [_, expr]) = eval e c expr
        evalCond e c (List (_ : expr)) = eval e c $ List (Atom "begin" : expr)
        evalCond _ _ badForm = throwError $ BadSpecialForm "evalCond: Unrecognized special form" badForm

        -- Alternate "=>" form: expr was evaluated, now eval test
        cpsAlt :: Env -> LispVal -> LispVal -> Maybe [LispVal] -> IOThrowsError LispVal
        cpsAlt e c expr (Just [test]) = eval e (makeCPSWArgs e c cpsAltEvaled [expr]) test
        cpsAlt _ _ _ _ = throwError $ Default "Unexpected error in cond"

        -- Alternate "=>" form: both test/expr are evaluated, now eval the form itself
        cpsAltEvaled :: Env -> LispVal -> LispVal -> Maybe [LispVal] -> IOThrowsError LispVal
        cpsAltEvaled _ c test (Just [expr]) = apply c expr [test]
        cpsAltEvaled _ _ _ _ = throwError $ Default "Unexpected error in cond"

eval env cont (List (Atom "begin" : funcs)) = 
  if length funcs == 0
     then eval env cont $ Nil ""
     else if length funcs == 1
             then eval env cont (head funcs)
             else eval env (makeCPSWArgs env cont cpsRest $ tail funcs) (head funcs)
  where cpsRest :: Env -> LispVal -> LispVal -> Maybe [LispVal] -> IOThrowsError LispVal
        cpsRest e c _ args = 
          case args of
            Just fArgs -> eval e c $ List (Atom "begin" : fArgs)
            Nothing -> throwError $ Default "Unexpected error in begin"

eval env cont (List [Atom "set!", Atom var, form]) = do 
  eval env (makeCPS env cont cpsResult) form
 where cpsResult :: Env -> LispVal -> LispVal -> Maybe [LispVal] -> IOThrowsError LispVal
       cpsResult e c result _ = setVar e var result >>= continueEval e c
eval _ _ (List [Atom "set!", nonvar, _]) = throwError $ TypeMismatch "variable" nonvar 
eval _ _ (List (Atom "set!" : args)) = throwError $ NumArgs 2 args

eval env cont (List [Atom "define", Atom var, form]) = do 
  eval env (makeCPS env cont cpsResult) form
 where cpsResult :: Env -> LispVal -> LispVal -> Maybe [LispVal] -> IOThrowsError LispVal
       cpsResult e c result _ = defineVar e var result >>= continueEval e c

eval env cont (List (Atom "define" : List (Atom var : fparams) : fbody )) = do
  result <- (makeNormalFunc env fparams fbody >>= defineVar env var)
  continueEval env cont result

eval env cont (List (Atom "define" : DottedList (Atom var : fparams) varargs : fbody)) = do
  result <- (makeVarargs varargs env fparams fbody >>= defineVar env var)
  continueEval env cont result

eval env cont (List (Atom "lambda" : List fparams : fbody)) = do
  result <- makeNormalFunc env fparams fbody
  continueEval env cont result

eval env cont (List (Atom "lambda" : DottedList fparams varargs : fbody)) = do
  result <- makeVarargs varargs env fparams fbody
  continueEval env cont result

eval env cont (List (Atom "lambda" : varargs@(Atom _) : fbody)) = do
  result <- makeVarargs varargs env [] fbody
  continueEval env cont result

eval env cont (List [Atom "string-set!", Atom var, i, character]) = do 
  eval env (makeCPS env cont cpsStr) i
  where 
        cpsStr :: Env -> LispVal -> LispVal -> Maybe [LispVal] -> IOThrowsError LispVal
        cpsStr e c idx _ = eval e (makeCPSWArgs e c cpsSubStr $ [idx]) =<< getVar e var

        cpsSubStr :: Env -> LispVal -> LispVal -> Maybe [LispVal] -> IOThrowsError LispVal
        cpsSubStr e c str (Just [idx]) = 
            substr(str, character, idx) >>= setVar e var >>= continueEval e c
        cpsSubStr _ _ _ _ = throwError $ InternalError "Invalid argument to cpsSubStr" 

        substr (String str, Char char, Number ii) = do
                              return $ String $ (take (fromInteger ii) . drop 0) str ++ 
                                       [char] ++
                                       (take (length str) . drop (fromInteger ii + 1)) str
        substr (String _, Char _, n) = throwError $ TypeMismatch "number" n
        substr (String _, c, _) = throwError $ TypeMismatch "character" c
        substr (s, _, _) = throwError $ TypeMismatch "string" s
eval _ _ (List [Atom "string-set!" , nonvar , _ , _ ]) = throwError $ TypeMismatch "variable" nonvar 
eval _ _ (List (Atom "string-set!" : args)) = throwError $ NumArgs 3 args

eval env cont (List [Atom "set-car!", Atom var, argObj]) = do
  continueEval env (makeCPS env cont cpsObj) =<< getVar env var
  where 
        cpsObj :: Env -> LispVal -> LispVal -> Maybe [LispVal] -> IOThrowsError LispVal
        cpsObj _ _ obj@(List []) _ = throwError $ TypeMismatch "pair" obj
        cpsObj e c obj@(List (_:_)) _ = eval e (makeCPSWArgs e c cpsSet $ [obj]) argObj
        cpsObj e c obj@(DottedList _ _) _ = eval e (makeCPSWArgs e c cpsSet $ [obj]) argObj
        cpsObj _ _ obj _ = throwError $ TypeMismatch "pair" obj 

        cpsSet :: Env -> LispVal -> LispVal -> Maybe [LispVal] -> IOThrowsError LispVal
        cpsSet e c obj (Just [List (_ : ls)]) = setVar e var (List (obj : ls)) >>= continueEval e c -- Wrong constructor? Should it be DottedList?
        cpsSet e c obj (Just [DottedList (_ : ls) l]) = setVar e var (DottedList (obj : ls) l) >>= continueEval e c
        cpsSet _ _ _ _ = throwError $ InternalError "Unexpected argument to cpsSet" 
eval _ _ (List [Atom "set-car!" , nonvar , _ ]) = throwError $ TypeMismatch "variable" nonvar 
eval _ _ (List (Atom "set-car!" : args)) = throwError $ NumArgs 2 args

eval env cont (List [Atom "set-cdr!", Atom var, argObj]) = do
  continueEval env (makeCPS env cont cpsObj) =<< getVar env var
  where 
        cpsObj :: Env -> LispVal -> LispVal -> Maybe [LispVal] -> IOThrowsError LispVal
        cpsObj _ _ pair@(List []) _ = throwError $ TypeMismatch "pair" pair 
        cpsObj e c pair@(List (_:_)) _ = eval e (makeCPSWArgs e c cpsSet $ [pair]) argObj
        cpsObj e c pair@(DottedList _ _) _ = eval e (makeCPSWArgs e c cpsSet $ [pair]) argObj
        cpsObj _ _ pair _ = throwError $ TypeMismatch "pair" pair 

        cpsSet :: Env -> LispVal -> LispVal -> Maybe [LispVal] -> IOThrowsError LispVal
        cpsSet e c obj (Just [List (l : _)]) = setVar e var (DottedList [l] obj) >>= continueEval e c
        cpsSet e c obj (Just [DottedList (l : _) _]) = setVar e var (DottedList [l] obj) >>= continueEval e c
        cpsSet _ _ _ _ = throwError $ InternalError "Unexpected argument to cpsSet" 
eval _ _ (List [Atom "set-cdr!" , nonvar , _ ]) = throwError $ TypeMismatch "variable" nonvar 
eval _ _ (List (Atom "set-cdr!" : args)) = throwError $ NumArgs 2 args

eval env cont (List [Atom "vector-set!", Atom var, i, object]) = do 
  eval env (makeCPS env cont cpsObj) i
  where
        cpsObj :: Env -> LispVal -> LispVal -> Maybe [LispVal] -> IOThrowsError LispVal
        cpsObj e c idx _ = eval e (makeCPSWArgs e c cpsVec $ [idx]) object

        cpsVec :: Env -> LispVal -> LispVal -> Maybe [LispVal] -> IOThrowsError LispVal
        cpsVec e c obj (Just [idx]) = eval e (makeCPSWArgs e c cpsUpdateVec $ [idx, obj]) =<< getVar e var
        cpsVec _ _ _ _ = throwError $ InternalError "Invalid argument to cpsVec"

        cpsUpdateVec :: Env -> LispVal -> LispVal -> Maybe [LispVal] -> IOThrowsError LispVal
        cpsUpdateVec e c vec (Just [idx, obj]) = 
            updateVector vec idx obj >>= setVar e var >>= continueEval e c
        cpsUpdateVec _ _ _ _ = throwError $ InternalError "Invalid argument to cpsUpdateVec"

        updateVector :: LispVal -> LispVal -> LispVal -> IOThrowsError LispVal
        updateVector (Vector vec) (Number idx) obj = return $ Vector $ vec//[(fromInteger idx, obj)]
        updateVector v _ _ = throwError $ TypeMismatch "vector" v
eval _ _ (List [Atom "vector-set!" , nonvar , _ , _]) = throwError $ TypeMismatch "variable" nonvar 
eval _ _ (List (Atom "vector-set!" : args)) = throwError $ NumArgs 3 args

eval env cont (List [Atom "hash-table-set!", Atom var, rkey, rvalue]) = do 
  eval env (makeCPS env cont cpsValue) rkey
  where
        cpsValue :: Env -> LispVal -> LispVal -> Maybe [LispVal] -> IOThrowsError LispVal
        cpsValue e c key _ = eval e (makeCPSWArgs e c cpsH $ [key]) rvalue
        
        cpsH :: Env -> LispVal -> LispVal -> Maybe [LispVal] -> IOThrowsError LispVal
        cpsH e c value (Just [key]) = eval e (makeCPSWArgs e c cpsEvalH $ [key, value]) =<< getVar e var
        cpsH _ _ _ _ = throwError $ InternalError "Invalid argument to cpsH" 

        cpsEvalH :: Env -> LispVal -> LispVal -> Maybe [LispVal] -> IOThrowsError LispVal
        cpsEvalH e c h (Just [key, value]) = do 
            case h of
                HashTable ht -> do
                  setVar env var (HashTable $ Data.Map.insert key value ht) >>= eval e c
                other -> throwError $ TypeMismatch "hash-table" other
        cpsEvalH _ _ _ _ = throwError $ InternalError "Invalid argument to cpsEvalH"
eval _ _ (List [Atom "hash-table-set!" , nonvar , _ , _]) = throwError $ TypeMismatch "variable" nonvar 
eval _ _ (List (Atom "hash-table-set!" : args)) = throwError $ NumArgs 3 args

eval env cont (List [Atom "hash-table-delete!", Atom var, rkey]) = do 
  eval env (makeCPS env cont cpsH) rkey
  where
        cpsH :: Env -> LispVal -> LispVal -> Maybe [LispVal] -> IOThrowsError LispVal
        cpsH e c key _ = eval e (makeCPSWArgs e c cpsEvalH $ [key]) =<< getVar e var

        cpsEvalH :: Env -> LispVal -> LispVal -> Maybe [LispVal] -> IOThrowsError LispVal
        cpsEvalH e c h (Just [key]) = do 
            case h of
                HashTable ht -> do
                  setVar env var (HashTable $ Data.Map.delete key ht) >>= eval e c
                other -> throwError $ TypeMismatch "hash-table" other
        cpsEvalH _ _ _ _ = throwError $ InternalError "Invalid argument to cpsEvalH"
eval _ _ (List [Atom "hash-table-delete!" , nonvar , _]) = throwError $ TypeMismatch "variable" nonvar 
eval _ _ (List (Atom "hash-table-delete!" : args)) = throwError $ NumArgs 2 args

-- Call a function by evaluating its arguments and then 
-- executing it via 'apply'.
eval env cont (List (function : functionArgs)) = do
  eval env (makeCPSWArgs env cont cpsPrepArgs $ functionArgs) function
 where cpsPrepArgs :: Env -> LispVal -> LispVal -> Maybe [LispVal] -> IOThrowsError LispVal
       cpsPrepArgs e c func (Just args) = 
--          case (trace ("prep eval of args: " ++ show args) args) of
          case (args) of
            [] -> apply c func [] -- No args, immediately apply the function
            [a] -> eval env (makeCPSWArgs e c cpsEvalArgs $ [func, List [], List []]) a
            (a:as) -> eval env (makeCPSWArgs e c cpsEvalArgs $ [func, List [], List as]) a
       cpsPrepArgs _ _ _ Nothing = throwError $ Default "Unexpected error in function application (1)"
        -- Store value of previous argument, evaluate the next arg until all are done
        -- parg - Previous argument that has now been evaluated
        -- state - List containing the following, in order:
        --         - Function to apply when args are ready
        --         - List of evaluated parameters
        --         - List of parameters awaiting evaluation
       cpsEvalArgs :: Env -> LispVal -> LispVal -> Maybe [LispVal] -> IOThrowsError LispVal
       cpsEvalArgs e c evaledArg (Just [func, List argsEvaled, List argsRemaining]) = 
          case argsRemaining of
            [] -> apply c func (argsEvaled ++ [evaledArg])
            [a] -> eval e (makeCPSWArgs e c cpsEvalArgs $ [func, List (argsEvaled ++ [evaledArg]), List []]) a
            (a:as) -> eval e (makeCPSWArgs e c cpsEvalArgs $ [func, List (argsEvaled ++ [evaledArg]), List as]) a

       cpsEvalArgs _ _ _ (Just _) = throwError $ Default "Unexpected error in function application (1)"
       cpsEvalArgs _ _ _ Nothing = throwError $ Default "Unexpected error in function application (2)"

eval _ _ badForm = throwError $ BadSpecialForm "Unrecognized special form" badForm

makeFunc :: --forall (m :: * -> *).
            (Monad m) =>
            Maybe String -> Env -> [LispVal] -> [LispVal] -> m LispVal
makeFunc varargs env fparams fbody = return $ Func (map showVal fparams) varargs fbody env
makeNormalFunc :: (Monad m) => Env
               -> [LispVal]
               -> [LispVal]
               -> m LispVal
makeNormalFunc = makeFunc Nothing
makeVarargs :: (Monad m) => LispVal  -> Env
                        -> [LispVal]
                        -> [LispVal]
                        -> m LispVal
makeVarargs = makeFunc . Just . showVal

-- Call into a Scheme function
apply :: LispVal -> LispVal -> [LispVal] -> IOThrowsError LispVal
apply _ cont@(Continuation env ccont ncont _ ndynwind) args = do
--  case (trace ("calling into continuation. dynWind = " ++ show ndynwind) ndynwind) of
  case ndynwind of
    -- Call into dynWind.before if it exists...
    Just ([DynamicWinders beforeFunc _]) -> apply (makeCPS env cont cpsApply) beforeFunc []
    _ ->  doApply env cont
 where
   cpsApply :: Env -> LispVal -> LispVal -> Maybe [LispVal] -> IOThrowsError LispVal
   cpsApply e c _ _ = doApply e c
   doApply e c = 
      case (toInteger $ length args) of 
        0 -> throwError $ NumArgs 1 [] 
        1 -> continueEval e c $ head args
        _ ->  -- Pass along additional arguments, so they are available to (call-with-values)
             continueEval e (Continuation env ccont ncont (Just $ tail args) ndynwind) $ head args 
apply cont (IOFunc func) args = do
  result <- func args
  case cont of
    Continuation cEnv _ _ _ _ -> continueEval cEnv cont result
    _ -> return result
apply cont (EvalFunc func) args = do
    -- An EvalFunc extends the evaluator so it needs access to the current continuation;
    -- pass it as the first argument.
    func (cont : args)
apply cont (PrimitiveFunc func) args = do
  result <- liftThrows $ func args
  case cont of
    Continuation cEnv _ _ _ _ -> continueEval cEnv cont result
    _ -> return result
apply cont (Func aparams avarargs abody aclosure) args =
  if num aparams /= num args && avarargs == Nothing
     then throwError $ NumArgs (num aparams) args
     else (liftIO $ extendEnv aclosure $ zip (map ((,) varNamespace) aparams) args) >>= bindVarArgs avarargs >>= (evalBody abody)
  where remainingArgs = drop (length aparams) args
        num = toInteger . length
        --
        -- Continue evaluation within the body, preserving the outer continuation.
        --
        -- This link was helpful for implementing this, and has a *lot* of other useful information:
        -- http://icem-www.folkwang-hochschule.de/~finnendahl/cm_kurse/doc/schintro/schintro_73.html#SEC80
        --
        -- What we are doing now is simply not saving a continuation for tail calls. For now this may
        -- be good enough, although it may need to be enhanced in the future in order to properly
        -- detect all tail calls. 
        --
        -- See: http://icem-www.folkwang-hochschule.de/~finnendahl/cm_kurse/doc/schintro/schintro_142.html#SEC294
        --
        evalBody evBody env = case cont of
            Continuation _ (Just (SchemeBody cBody)) (Just cCont) _ cDynWind -> if length cBody == 0
                then continueWCont env (evBody) cCont cDynWind
--                else continueWCont env (evBody) cont (trace ("cDynWind = " ++ show cDynWind) cDynWind) -- Might be a problem, not fully optimizing
                else continueWCont env (evBody) cont cDynWind -- Might be a problem, not fully optimizing
            Continuation _ _ _ _ cDynWind -> continueWCont env (evBody) cont cDynWind
            _ -> continueWCont env (evBody) cont Nothing 

        -- Shortcut for calling continueEval
        continueWCont cwcEnv cwcBody cwcCont cwcDynWind = 
            continueEval cwcEnv (Continuation cwcEnv (Just (SchemeBody cwcBody)) (Just cwcCont) Nothing cwcDynWind) $ Nil ""

        bindVarArgs arg env = case arg of
          Just argName -> liftIO $ extendEnv env [((varNamespace, argName), List $ remainingArgs)]
          Nothing -> return env
apply _ func args = throwError $ BadSpecialForm "Unable to evaluate form" $ List (func : args)

-- |Environment containing the primitive forms that are built into the Scheme language. Note that this only includes
--  forms that are implemented in Haskell; derived forms implemented in Scheme (such as let, list, etc) are available
--  in the standard library which must be pulled into the environment using (load).
primitiveBindings :: IO Env
primitiveBindings = nullEnv >>= (flip extendEnv $ map (domakeFunc IOFunc) ioPrimitives
                                               ++ map (domakeFunc EvalFunc) evalFunctions
                                               ++ map (domakeFunc PrimitiveFunc) primitives)
  where domakeFunc constructor (var, func) = ((varNamespace, var), constructor func)

-- Functions that extend the core evaluator, but that can be defined separately.
--
-- These functions have access to the current environment via the
-- current continuation, which is passed as the first LispVal argument.
--
evalFunctions :: [(String, [LispVal] -> IOThrowsError LispVal)]
evalFunctions = [
                    ("apply", evalfuncApply)
                  , ("call-with-current-continuation", evalfuncCallCC)
                  , ("call-with-values", evalfuncCallWValues)
                  , ("dynamic-wind", evalfuncDynamicWind)
                  , ("eval", evalfuncEval)
                  , ("load", evalfuncLoad)
                  , ("loadffi", evalfuncTEST)
                ]
evalfuncApply, evalfuncDynamicWind, evalfuncEval, evalfuncLoad, evalfuncCallCC, evalfuncCallWValues :: [LispVal] -> IOThrowsError LispVal

-- A (somewhat) simplified implementation of dynamic-wind
--
-- The implementation must obey these 4 rules:
--
-- 1) The dynamic extent is entered when execution of the body of the called procedure begins.
-- 2) The dynamic extent is also entered when execution is not within the dynamic extent and a continuation is invoked that was captured (using call-with-current-continuation) during the dynamic extent.
-- 3) It is exited when the called procedure returns.
-- 4) It is also exited when execution is within the dynamic extent and a continuation is invoked that was captured while not within the dynamic extent.
--
-- Basically (before) must be called either when thunk is called into, or when a continuation captured 
-- during (thunk) is called into.
-- And (after) must be called either when thunk returns *or* a continuation is called into during (thunk).
--
-- FUTURE:
-- A this point dynamic-wind works well enough now to pass all tests, although I am not convinced the implementation
-- is 100% correct since a stack is not directly used to hold the winders. I think there must still be edge
-- cases that are not handled properly...
--
evalfuncDynamicWind [cont@(Continuation env _ _ _ _), beforeFunc, thunkFunc, afterFunc] = do 
  apply (makeCPS env cont cpsThunk) beforeFunc []
 where
   cpsThunk, cpsAfter :: Env -> LispVal -> LispVal -> Maybe [LispVal] -> IOThrowsError LispVal
   cpsThunk e (Continuation ce cc cnc ca _ {- FUTURE: cwindrz -} ) _ _ = apply (Continuation e (Just (HaskellBody cpsAfter Nothing)) 
                                            (Just (Continuation ce cc cnc ca
                                                                Nothing)) 
                                             Nothing 
                                             (Just ([DynamicWinders beforeFunc afterFunc]))) -- FUTURE: append if existing winders
                               thunkFunc []
   cpsThunk _ _ _ _ = throwError $ Default "Unexpected error in cpsThunk during (dynamic-wind)" 
   cpsAfter _ c _ _ = apply c afterFunc [] -- FUTURE: remove dynamicWinder from above from the list before calling after
evalfuncDynamicWind (_ : args) = throwError $ NumArgs 3 args -- Skip over continuation argument
evalfuncDynamicWind _ = throwError $ NumArgs 3 []

evalfuncCallWValues [cont@(Continuation env _ _ _ _), producer, consumer] = do 
  apply (makeCPS env cont cpsEval) producer [] -- Call into prod to get values
 where
   cpsEval :: Env -> LispVal -> LispVal -> Maybe [LispVal] -> IOThrowsError LispVal
   cpsEval _ c@(Continuation _ _ _ (Just xargs) _) value _ = apply c consumer (value : xargs)
   cpsEval _ c value _ = apply c consumer [value]
evalfuncCallWValues (_ : args) = throwError $ NumArgs 2 args -- Skip over continuation argument
evalfuncCallWValues _ = throwError $ NumArgs 2 []

evalfuncApply [cont@(Continuation _ _ _ _ _), func, List args] = apply cont func args
evalfuncApply (_ : args) = throwError $ NumArgs 2 args -- Skip over continuation argument
evalfuncApply _ = throwError $ NumArgs 2 []

evalfuncLoad [cont@(Continuation env _ _ _ _), String filename] = do
     result <- load filename >>= liftM last . mapM (evaluate env (makeNullContinuation env))
     continueEval env cont result
	 where evaluate env2 cont2 val2 = macroEval env2 val2 >>= eval env2 cont2
evalfuncLoad (_ : args) = throwError $ NumArgs 1 args -- Skip over continuation argument
evalfuncLoad _ = throwError $ NumArgs 1 []

--
-- Attempting to use example code from:
-- http://stackoverflow.com/questions/5521129/importing-a-known-function-from-an-already-compiled-binary-using-ghcs-api-or-hi
evalfuncTEST :: [LispVal] -> IOThrowsError LispVal 
<<<<<<< HEAD
evalfuncTEST [cont@(Continuation env _ _ _ _)] = do
  result <- liftIO $ defaultRunGhc $ do
    dynflags <- GHC.getSessionDynFlags
    GHC.setSessionDynFlags dynflags
    --let m = GHC.mkModule (GHC.thisPackage dynflags) (GHC.mkModuleName "Test")

    target <- GHC.guessTarget "hs-src/Test.hs" Nothing
    GHC.addTarget target
    r <- GHC.load GHC.LoadAllTargets
-- TODO: case r of...
-- see: http://www.bluishcoder.co.nz/2008/11/dynamic-compilation-and-loading-of.html
    m <- GHC.findModule (GHC.mkModuleName "Test") Nothing
    --setContext [] [(m, Nothing)] -- Use setContext [] [m] for GHC<7.
    GHC.setContext [] [m] 
    fetched <- GHC.compileExpr ("Test.test")
    return (Unsafe.Coerce.unsafeCoerce fetched :: [LispVal] -> ThrowsError LispVal)
  defineVar env "test" (PrimitiveFunc result) >>= continueEval env cont
evalfuncTEST _ = throwError $ NumArgs 1 []

{- --  putStrLn "Loading"
  mv <- liftIO $ System.Plugins.load "ffi-test.o" [] [] "test"   -- also try 'load' here
=======
evalfuncTEST args = do
--  putStrLn "Loading"
  mv <- liftIO $ System.Plugins.load "ffi-test.o" [".", "hs-src"] [] "test"   -- also try 'load' here
>>>>>>> d680a065
--  putStrLn "Loaded"
  case mv of
    System.Plugins.LoadFailure msgs -> throwError $ Default "load failure" --putStrLn "fail" >> print msgs
    System.Plugins.LoadSuccess _ v -> (v args) --print (v::Integer)
-}

-- Evaluate an expression in the current environment
--
-- Assumption is any macro transform is already performed
-- prior to this step.
--
-- FUTURE: consider allowing env to be specified, per R5RS
--
evalfuncEval [cont@(Continuation env _ _ _ _), val] = eval env cont val
evalfuncEval (_ : args) = throwError $ NumArgs 1 args -- Skip over continuation argument
evalfuncEval _ = throwError $ NumArgs 1 []

evalfuncCallCC [cont@(Continuation _ _ _ _ _), func] = do
   case func of
     PrimitiveFunc f -> do
         result <- liftThrows $ f [cont]
         case cont of 
             Continuation cEnv _ _ _ _ -> continueEval cEnv cont result
             _ -> return result
     Func aparams _ _ _ ->
       if (toInteger $ length aparams) == 1 
         then apply cont func [cont] 
         else throwError $ NumArgs (toInteger $ length aparams) [cont] 
     other -> throwError $ TypeMismatch "procedure" other
evalfuncCallCC (_ : args) = throwError $ NumArgs 1 args -- Skip over continuation argument
evalfuncCallCC _ = throwError $ NumArgs 1 []

-- I/O primitives
-- Primitive functions that execute within the IO monad
ioPrimitives :: [(String, [LispVal] -> IOThrowsError LispVal)]
ioPrimitives = [("open-input-file", makePort ReadMode),
                ("open-output-file", makePort WriteMode),
                ("close-input-port", closePort),
                ("close-output-port", closePort),
                ("input-port?", isInputPort),
                ("output-port?", isOutputPort),

               -- The following optional procedures are NOT implemented:
               -- 
               --  with-input-from-file
               --  with-output-from-file
               --  transcript-on
               --  transcript-off
               --
               --  Consideration may be given in a future release, but keep in mind
               --  the impact to the other I/O functions.

-- FUTURE: not currently supported: char-ready?

                ("current-input-port", currentInputPort),
                ("current-output-port", currentOutputPort),
                ("read", readProc),
                ("read-char", readCharProc hGetChar),
                ("peek-char", readCharProc hLookAhead),
                ("write", writeProc (\port obj -> hPrint port obj)),
                ("write-char", writeCharProc),
                ("display", writeProc (\port obj -> case obj of
                                                        String str -> hPutStr port str
                                                        _ -> hPutStr port $ show obj)),
                ("read-contents", readContents),
                ("read-all", readAll)]

makePort :: IOMode -> [LispVal] -> IOThrowsError LispVal
makePort mode [String filename] = liftM Port $ liftIO $ openFile filename mode
makePort _ [] = throwError $ NumArgs 1 []
makePort _ args@(_ : _) = throwError $ NumArgs 1 args

closePort :: [LispVal] -> IOThrowsError LispVal
closePort [Port port] = liftIO $ hClose port >> (return $ Bool True)
closePort _ = return $ Bool False

currentInputPort, currentOutputPort :: [LispVal] -> IOThrowsError LispVal
-- FUTURE: For now, these are just hardcoded to the standard i/o ports.
--         a future implementation that includes with-*put-from-file
--         would require a more involved implementation here as well as
--         other I/O functions hooking into these instead of std*
currentInputPort _ = return $ Port stdin
currentOutputPort _ = return $ Port stdout

isInputPort, isOutputPort :: [LispVal] -> IOThrowsError LispVal
isInputPort [Port port] = liftM Bool $ liftIO $ hIsReadable port
isInputPort _ = return $ Bool False

isOutputPort [Port port] = liftM Bool $ liftIO $ hIsWritable port
isOutputPort _ = return $ Bool False

readProc :: [LispVal] -> IOThrowsError LispVal
readProc [] = readProc [Port stdin]
readProc [Port port] = do
    input <-  liftIO $ try (liftIO $ hGetLine port)
    case input of
        Left e -> if isEOFError e
                     then return $ EOF
                     else throwError $ Default "I/O error reading from port" -- FUTURE: ioError e
        Right inpStr -> do 
            liftThrows $ readExpr inpStr 
readProc args@(_ : _) = throwError $ BadSpecialForm "" $ List args

readCharProc :: (Handle -> IO Char) -> [LispVal] -> IOThrowsError LispVal
readCharProc func [] = readCharProc func [Port stdin]
readCharProc func [Port port] = do
    liftIO $ hSetBuffering port NoBuffering
    input <-  liftIO $ try (liftIO $ func port)
    liftIO $ hSetBuffering port LineBuffering
    case input of
        Left e -> if isEOFError e
                     then return $ EOF
                     else throwError $ Default "I/O error reading from port"
        Right inpChr -> do 
            return $ Char inpChr 
readCharProc _ args@(_ : _) = throwError $ BadSpecialForm "" $ List args

{-writeProc :: --forall a (m :: * -> *).
             (MonadIO m, MonadError LispError m) =>
             (Handle -> LispVal -> IO a) -> [LispVal] -> m LispVal -}
writeProc func [obj] = writeProc func [obj, Port stdout]
writeProc func [obj, Port port] = do
    output <- liftIO $ try (liftIO $ func port obj)
    case output of
        Left _ -> throwError $ Default "I/O error writing to port"
        Right _ -> return $ Nil ""
writeProc _ other = if length other == 2
                     then throwError $ TypeMismatch "(value port)" $ List other 
                     else throwError $ NumArgs 2 other

writeCharProc :: [LispVal] -> IOThrowsError LispVal
writeCharProc [obj] = writeCharProc [obj, Port stdout]
writeCharProc [obj@(Char _), Port port] = do
    output <- liftIO $ try (liftIO $ (hPutStr port $ show obj))
    case output of
        Left _ -> throwError $ Default "I/O error writing to port"
        Right _ -> return $ Nil ""
writeCharProc other = if length other == 2
                     then throwError $ TypeMismatch "(character port)" $ List other 
                     else throwError $ NumArgs 2 other

readContents :: [LispVal] -> IOThrowsError LispVal
readContents [String filename] = liftM String $ liftIO $ readFile filename
readContents [] = throwError $ NumArgs 1 []
readContents args@(_ : _) = throwError $ NumArgs 1 args

load :: String -> IOThrowsError [LispVal]
load filename = do
  result <- liftIO $ doesFileExist filename
  if result
     then (liftIO $ readFile filename) >>= liftThrows . readExprList
     else throwError $ Default $ "File does not exist: " ++ filename

readAll :: [LispVal] -> IOThrowsError LispVal
readAll [String filename] = liftM List $ load filename
readAll [] = throwError $ NumArgs 1 []
readAll args@(_ : _) = throwError $ NumArgs 1 args

primitives :: [(String, [LispVal] -> ThrowsError LispVal)]
primitives = [("+", numAdd),
              ("-", numSub),
              ("*", numMul),
              ("/", numDiv),
              ("modulo", numericBinop mod),
              ("quotient", numericBinop quot),
              ("remainder", numericBinop rem),

              ("round", numRound),
              ("floor", numFloor),
              ("ceiling", numCeiling),
              ("truncate", numTruncate),

              ("numerator", numNumerator),
              ("denominator", numDenominator),

              ("exp", numExp), 
              ("log", numLog), 
              ("sin", numSin), 
              ("cos", numCos), 
              ("tan", numTan), 
              ("asin", numAsin),
              ("acos", numAcos), 
              ("atan", numAtan),

              ("sqrt", numSqrt),
              ("expt", numExpt),

              ("make-rectangular", numMakeRectangular),
              ("make-polar", numMakePolar), 
              ("real-part", numRealPart ), 
              ("imag-part", numImagPart), 
              ("magnitude", numMagnitude), 
              ("angle", numAngle ), 

              ("exact->inexact", numExact2Inexact),
              ("inexact->exact", numInexact2Exact),

              ("number->string", num2String),

              ("=", numBoolBinopEq),
              (">", numBoolBinopGt),
              (">=", numBoolBinopGte),
              ("<", numBoolBinopLt),
              ("<=", numBoolBinopLte),

              ("&&", boolBoolBinop (&&)),
              ("||", boolBoolBinop (||)),
              ("string=?", strBoolBinop (==)),
              ("string<?", strBoolBinop (<)),
              ("string>?", strBoolBinop (>)),
              ("string<=?", strBoolBinop (<=)),
              ("string>=?", strBoolBinop (>=)),
              ("string-ci=?", stringCIEquals),
              ("string-ci<?", stringCIBoolBinop (<)),
              ("string-ci>?", stringCIBoolBinop (>)),
              ("string-ci<=?", stringCIBoolBinop (<=)),
              ("string-ci>=?", stringCIBoolBinop (>=)),

              ("car", car),
              ("cdr", cdr),
              ("cons", cons),
              ("eq?", eqv),
              ("eqv?", eqv),
              ("equal?", equal),

              ("pair?", isDottedList),
              ("procedure?", isProcedure),
              ("number?", isNumber),
              ("complex?", isComplex),
              ("real?", isReal),
              ("rational?", isRational),
              ("integer?", isInteger),
              ("list?", unaryOp isList),
              ("null?", isNull),
              ("eof-object?", isEOFObject),
              ("symbol?", isSymbol),
              ("symbol->string", symbol2String),
              ("string->symbol", string2Symbol),
              ("char?", isChar),

              ("vector?", unaryOp isVector),
              ("make-vector", makeVector),
              ("vector", buildVector),
              ("vector-length", vectorLength),
              ("vector-ref", vectorRef),
              ("vector->list", vectorToList),
              ("list->vector", listToVector),

              ("make-hash-table", hashTblMake),
              ("hash-table?", isHashTbl),
              ("hash-table-exists?", hashTblExists),
              ("hash-table-ref", hashTblRef),
              ("hash-table-size", hashTblSize),
              ("hash-table->alist", hashTbl2List),
              ("hash-table-keys", hashTblKeys),
              ("hash-table-values", hashTblValues),
              ("hash-table-copy", hashTblCopy),

              ("string?", isString),
              ("string", buildString),
              ("make-string", makeString),
              ("string-length", stringLength),
              ("string-ref", stringRef),
              ("substring", substring),
              ("string-append", stringAppend),
              ("string->number", stringToNumber),
              ("string->list", stringToList),
              ("list->string", listToString),
              ("string-copy", stringCopy),

              ("boolean?", isBoolean)]

data Unpacker = forall a. Eq a => AnyUnpacker (LispVal -> ThrowsError a)

unpackEquals :: LispVal -> LispVal -> Unpacker -> ThrowsError Bool
unpackEquals arg1 arg2 (AnyUnpacker unpacker) = 
  do unpacked1 <- unpacker arg1
     unpacked2 <- unpacker arg2
     return $ unpacked1 == unpacked2
  `catchError` (const $ return False)

boolBinop :: (LispVal -> ThrowsError a) -> (a -> a -> Bool) -> [LispVal] -> ThrowsError LispVal
boolBinop unpacker op args = if length args /= 2
                             then throwError $ NumArgs 2 args
                             else do left <- unpacker $ args !! 0
                                     right <- unpacker $ args !! 1
                                     return $ Bool $ left `op` right

unaryOp :: (LispVal -> ThrowsError LispVal) -> [LispVal] -> ThrowsError LispVal
unaryOp f [v] = f v
unaryOp _ [] = throwError $ NumArgs 1 []
unaryOp _ args@(_ : _) = throwError $ NumArgs 1 args

--numBoolBinop :: (Integer -> Integer -> Bool) -> [LispVal] -> ThrowsError LispVal
--numBoolBinop = boolBinop unpackNum
strBoolBinop :: (String -> String -> Bool) -> [LispVal] -> ThrowsError LispVal
strBoolBinop = boolBinop unpackStr
boolBoolBinop :: (Bool -> Bool -> Bool) -> [LispVal] -> ThrowsError LispVal
boolBoolBinop = boolBinop unpackBool

unpackStr :: LispVal -> ThrowsError String
unpackStr (String s) = return s
unpackStr (Number s) = return $ show s
unpackStr (Bool s) = return $ show s
unpackStr notString = throwError $ TypeMismatch "string" notString

unpackBool :: LispVal -> ThrowsError Bool
unpackBool  (Bool b) = return b
unpackBool notBool = throwError $ TypeMismatch "boolean" notBool

{- List primitives -}
car :: [LispVal] -> ThrowsError LispVal
car [List (x : _)] = return x
car [DottedList (x : _) _] = return x
car [badArg] = throwError $ TypeMismatch "pair" badArg
car badArgList = throwError $ NumArgs 1 badArgList

cdr :: [LispVal] -> ThrowsError LispVal
cdr [List (_ : xs)] = return $ List xs
cdr [DottedList [_] x] = return x
cdr [DottedList (_ : xs) x] = return $ DottedList xs x
cdr [badArg] = throwError $ TypeMismatch "pair" badArg
cdr badArgList = throwError $ NumArgs 1 badArgList

cons :: [LispVal] -> ThrowsError LispVal
cons [x1, List []] = return $ List [x1]
cons [x, List xs] = return $ List $ x : xs
cons [x, DottedList xs xlast] = return $ DottedList (x : xs) xlast
cons [x1, x2] = return $ DottedList [x1] x2
cons badArgList = throwError $ NumArgs 2 badArgList

equal :: [LispVal] -> ThrowsError LispVal
equal [(Vector arg1), (Vector arg2)] = eqvList equal [List $ (elems arg1), List $ (elems arg2)] 
equal [l1@(List _), l2@(List _)] = eqvList equal [l1, l2]
equal [(DottedList xs x), (DottedList ys y)] = equal [List $ xs ++ [x], List $ ys ++ [y]]
equal [arg1, arg2] = do
  primitiveEquals <- liftM or $ mapM (unpackEquals arg1 arg2)
                     [AnyUnpacker unpackNum, AnyUnpacker unpackStr, AnyUnpacker unpackBool]
  eqvEquals <- eqv [arg1, arg2]
  return $ Bool $ (primitiveEquals || let (Bool x) = eqvEquals in x)
equal badArgList = throwError $ NumArgs 2 badArgList

-------------- Vector Primitives --------------

makeVector, buildVector, vectorLength, vectorRef, vectorToList, listToVector :: [LispVal] -> ThrowsError LispVal
makeVector [(Number n)] = makeVector [Number n, List []]
makeVector [(Number n), a] = do
  let l = replicate (fromInteger n) a 
  return $ Vector $ (listArray (0, length l - 1)) l
makeVector [badType] = throwError $ TypeMismatch "integer" badType 
makeVector badArgList = throwError $ NumArgs 1 badArgList

buildVector (o:os) = do
  let lst = o:os
  return $ Vector $ (listArray (0, length lst - 1)) lst
buildVector badArgList = throwError $ NumArgs 1 badArgList

vectorLength [(Vector v)] = return $ Number $ toInteger $ length (elems v)
vectorLength [badType] = throwError $ TypeMismatch "vector" badType 
vectorLength badArgList = throwError $ NumArgs 1 badArgList

vectorRef [(Vector v), (Number n)] = return $ v ! (fromInteger n)
vectorRef [badType] = throwError $ TypeMismatch "vector integer" badType 
vectorRef badArgList = throwError $ NumArgs 2 badArgList

vectorToList [(Vector v)] = return $ List $ elems v 
vectorToList [badType] = throwError $ TypeMismatch "vector" badType 
vectorToList badArgList = throwError $ NumArgs 1 badArgList

listToVector [(List l)] = return $ Vector $ (listArray (0, length l - 1)) l
listToVector [badType] = throwError $ TypeMismatch "list" badType 
listToVector badArgList = throwError $ NumArgs 1 badArgList

-------------- Hash Table Primitives --------------

-- Future: support (equal?), (hash) parameters
hashTblMake, isHashTbl, hashTblExists, hashTblRef, hashTblSize, hashTbl2List, hashTblKeys, hashTblValues, hashTblCopy:: [LispVal] -> ThrowsError LispVal
hashTblMake _ = return $ HashTable $ Data.Map.fromList []

isHashTbl [(HashTable _)] = return $ Bool True
isHashTbl _             = return $ Bool False

hashTblExists [(HashTable ht), key@(_)] = do
  case Data.Map.lookup key ht of
    Just _ -> return $ Bool True
    Nothing -> return $ Bool False
hashTblExists [] = throwError $ NumArgs 2 []
hashTblExists args@(_ : _) = throwError $ NumArgs 2 args

hashTblRef [(HashTable ht), key@(_)] = do
  case Data.Map.lookup key ht of
    Just val -> return $ val
    Nothing -> throwError $ BadSpecialForm "Hash table does not contain key" key
hashTblRef [(HashTable ht), key@(_), Func _ _ _ _] = do 
  case Data.Map.lookup key ht of
    Just val -> return $ val
    Nothing -> throwError $ NotImplemented "thunk"
-- FUTURE: a thunk can optionally be specified, this drives definition of /default
--         Nothing -> apply thunk []
hashTblRef [badType] = throwError $ TypeMismatch "hash-table" badType
hashTblRef badArgList = throwError $ NumArgs 2 badArgList

hashTblSize [(HashTable ht)] = return $ Number $ toInteger $ Data.Map.size ht
hashTblSize [badType] = throwError $ TypeMismatch "hash-table" badType
hashTblSize badArgList = throwError $ NumArgs 1 badArgList

hashTbl2List [(HashTable ht)] = do
  return $ List $ map (\(k, v) -> List [k, v]) $ Data.Map.toList ht
hashTbl2List [badType] = throwError $ TypeMismatch "hash-table" badType
hashTbl2List badArgList = throwError $ NumArgs 1 badArgList

hashTblKeys [(HashTable ht)] = do
  return $ List $ map (\(k, _) -> k) $ Data.Map.toList ht
hashTblKeys [badType] = throwError $ TypeMismatch "hash-table" badType
hashTblKeys badArgList = throwError $ NumArgs 1 badArgList

hashTblValues [(HashTable ht)] = do
  return $ List $ map (\(_, v) -> v) $ Data.Map.toList ht
hashTblValues [badType] = throwError $ TypeMismatch "hash-table" badType
hashTblValues badArgList = throwError $ NumArgs 1 badArgList

hashTblCopy [(HashTable ht)] = do
  return $ HashTable $ Data.Map.fromList $ Data.Map.toList ht
hashTblCopy [badType] = throwError $ TypeMismatch "hash-table" badType
hashTblCopy badArgList = throwError $ NumArgs 1 badArgList

-------------- String Primitives --------------

buildString :: [LispVal] -> ThrowsError LispVal
buildString [(Char c)] = return $ String [c]
buildString (Char c:rest) = do
  cs <- buildString rest
  case cs of
    String s -> return $ String $ [c] ++ s
    badType -> throwError $ TypeMismatch "character" badType
buildString [badType] = throwError $ TypeMismatch "character" badType
buildString badArgList = throwError $ NumArgs 1 badArgList

makeString :: [LispVal] -> ThrowsError LispVal
makeString [(Number n)] = return $ doMakeString n ' ' ""
makeString [(Number n), (Char c)] = return $ doMakeString n c ""
makeString badArgList = throwError $ NumArgs 1 badArgList

doMakeString :: forall a.(Num a) => a -> Char -> String -> LispVal
doMakeString n char s = 
    if n == 0 
       then String s
       else doMakeString (n - 1) char (s ++ [char])

stringLength :: [LispVal] -> ThrowsError LispVal
stringLength [String s] = return $ Number $ foldr (const (+1)) 0 s -- Could probably do 'length s' instead...
stringLength [badType] = throwError $ TypeMismatch "string" badType
stringLength badArgList = throwError $ NumArgs 1 badArgList

stringRef :: [LispVal] -> ThrowsError LispVal
stringRef [(String s), (Number k)] = return $ Char $ s !! fromInteger k
stringRef [badType] = throwError $ TypeMismatch "string number" badType
stringRef badArgList = throwError $ NumArgs 2 badArgList

substring :: [LispVal] -> ThrowsError LispVal
substring [(String s), (Number start), (Number end)] = 
  do let slength = fromInteger $ end - start
     let begin = fromInteger start 
     return $ String $ (take slength . drop begin) s
substring [badType] = throwError $ TypeMismatch "string number number" badType
substring badArgList = throwError $ NumArgs 3 badArgList

stringCIEquals :: [LispVal] -> ThrowsError LispVal
stringCIEquals [(String str1), (String str2)] = do
  if (length str1) /= (length str2)
     then return $ Bool False
     else return $ Bool $ ciCmp str1 str2 0
  where ciCmp s1 s2 idx = if idx == (length s1)
                             then True
                             else if (toLower $ s1 !! idx) == (toLower $ s2 !! idx)
                                     then ciCmp s1 s2 (idx + 1)
                                     else False
stringCIEquals [badType] = throwError $ TypeMismatch "string string" badType
stringCIEquals badArgList = throwError $ NumArgs 2 badArgList

stringCIBoolBinop :: ([Char] -> [Char] -> Bool) -> [LispVal] -> ThrowsError LispVal
stringCIBoolBinop op [(String s1), (String s2)] = boolBinop unpackStr op [(String $ strToLower s1), (String $ strToLower s2)]
  where strToLower str = map (toLower) str 
stringCIBoolBinop _ [badType] = throwError $ TypeMismatch "string string" badType
stringCIBoolBinop _ badArgList = throwError $ NumArgs 2 badArgList

stringAppend :: [LispVal] -> ThrowsError LispVal
stringAppend [(String s)] = return $ String s -- Needed for "last" string value
stringAppend (String st:sts) = do
  rest <- stringAppend sts
  case rest of
    String s -> return $ String $ st ++ s
    other -> throwError $ TypeMismatch "string" other
stringAppend [badType] = throwError $ TypeMismatch "string" badType
stringAppend badArgList = throwError $ NumArgs 1 badArgList

stringToNumber :: [LispVal] -> ThrowsError LispVal
stringToNumber [(String s)] = do
  result <- (readExpr s)
  case result of
    n@(Number _) -> return n
    n@(Rational _) -> return n
    n@(Float _) -> return n
    n@(Complex _) -> return n
    _ -> return $ Bool False
stringToNumber [(String s), Number radix] = do
  case radix of
    2  -> stringToNumber [String $ "#b" ++ s]
    8  -> stringToNumber [String $ "#o" ++ s]
    10 -> stringToNumber [String s]
    16 -> stringToNumber [String $ "#x" ++ s]
    _  -> throwError $ Default $ "Invalid radix: " ++ show radix 
stringToNumber [badType] = throwError $ TypeMismatch "string" badType
stringToNumber badArgList = throwError $ NumArgs 1 badArgList

stringToList :: [LispVal] -> ThrowsError LispVal
stringToList [(String s)] = return $ List $ map (Char) s
stringToList [badType] = throwError $ TypeMismatch "string" badType
stringToList badArgList = throwError $ NumArgs 1 badArgList

listToString :: [LispVal] -> ThrowsError LispVal
listToString [(List [])] = return $ String ""
listToString [(List l)] = buildString l
listToString [badType] = throwError $ TypeMismatch "list" badType
listToString [] = throwError $ NumArgs 1 []
listToString args@(_ : _) = throwError $ NumArgs 1 args

stringCopy :: [LispVal] -> ThrowsError LispVal
stringCopy [String s] = return $ String s
stringCopy [badType] = throwError $ TypeMismatch "string" badType
stringCopy badArgList = throwError $ NumArgs 2 badArgList

isDottedList :: [LispVal] -> ThrowsError LispVal
isDottedList ([DottedList _ _]) = return $ Bool True
-- Must include lists as well since they are made up of 'chains' of pairs
isDottedList ([List []]) = return $ Bool False
isDottedList ([List _]) = return $ Bool True
isDottedList _ = return $  Bool False

isProcedure :: [LispVal] -> ThrowsError LispVal
isProcedure ([Continuation _ _ _ _ _]) = return $ Bool True
isProcedure ([PrimitiveFunc _]) = return $ Bool True
isProcedure ([Func _ _ _ _]) = return $ Bool True
isProcedure ([IOFunc _]) = return $ Bool True
isProcedure ([EvalFunc _]) = return $ Bool True
isProcedure _ = return $ Bool False

isVector, isList :: LispVal -> ThrowsError LispVal
isVector (Vector _) = return $ Bool True
isVector _          = return $ Bool False
isList (List _) = return $ Bool True
isList _        = return $ Bool False

isNull :: [LispVal] -> ThrowsError LispVal
isNull ([List []]) = return $ Bool True
isNull _ = return $ Bool False

isEOFObject :: [LispVal] -> ThrowsError LispVal
isEOFObject ([EOF]) = return $ Bool True
isEOFObject _ = return $ Bool False

isSymbol :: [LispVal] -> ThrowsError LispVal
isSymbol ([Atom _]) = return $ Bool True
isSymbol _ = return $ Bool False

symbol2String :: [LispVal] -> ThrowsError LispVal
symbol2String ([Atom a]) = return $ String a
symbol2String [notAtom] = throwError $ TypeMismatch "symbol" notAtom
symbol2String [] = throwError $ NumArgs 1 []
symbol2String args@(_ : _) = throwError $ NumArgs 1 args

string2Symbol :: [LispVal] -> ThrowsError LispVal
string2Symbol ([String s]) = return $ Atom s
string2Symbol [] = throwError $ NumArgs 1 []
string2Symbol [notString] = throwError $ TypeMismatch "string" notString
string2Symbol args@(_ : _) = throwError $ NumArgs 1 args

isChar :: [LispVal] -> ThrowsError LispVal
isChar ([Char _]) = return $ Bool True
isChar _ = return $ Bool False

isString :: [LispVal] -> ThrowsError LispVal
isString ([String _]) = return $ Bool True
isString _ = return $ Bool False

isBoolean :: [LispVal] -> ThrowsError LispVal
isBoolean ([Bool _]) = return $ Bool True
isBoolean _ = return $ Bool False

<|MERGE_RESOLUTION|>--- conflicted
+++ resolved
@@ -653,7 +653,6 @@
 -- Attempting to use example code from:
 -- http://stackoverflow.com/questions/5521129/importing-a-known-function-from-an-already-compiled-binary-using-ghcs-api-or-hi
 evalfuncTEST :: [LispVal] -> IOThrowsError LispVal 
-<<<<<<< HEAD
 evalfuncTEST [cont@(Continuation env _ _ _ _)] = do
   result <- liftIO $ defaultRunGhc $ do
     dynflags <- GHC.getSessionDynFlags
@@ -672,19 +671,6 @@
     return (Unsafe.Coerce.unsafeCoerce fetched :: [LispVal] -> ThrowsError LispVal)
   defineVar env "test" (PrimitiveFunc result) >>= continueEval env cont
 evalfuncTEST _ = throwError $ NumArgs 1 []
-
-{- --  putStrLn "Loading"
-  mv <- liftIO $ System.Plugins.load "ffi-test.o" [] [] "test"   -- also try 'load' here
-=======
-evalfuncTEST args = do
---  putStrLn "Loading"
-  mv <- liftIO $ System.Plugins.load "ffi-test.o" [".", "hs-src"] [] "test"   -- also try 'load' here
->>>>>>> d680a065
---  putStrLn "Loaded"
-  case mv of
-    System.Plugins.LoadFailure msgs -> throwError $ Default "load failure" --putStrLn "fail" >> print msgs
-    System.Plugins.LoadSuccess _ v -> (v args) --print (v::Integer)
--}
 
 -- Evaluate an expression in the current environment
 --
